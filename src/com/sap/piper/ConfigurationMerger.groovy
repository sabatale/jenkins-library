package com.sap.piper

import com.cloudbees.groovy.cps.NonCPS

import com.sap.piper.MapUtils

class ConfigurationMerger {
    @NonCPS
    def static merge(Map configs, List configKeys, Map defaults) {
        Map filteredConfig = configKeys?configs.subMap(configKeys):configs
        Map merged = [:]

        merged.putAll(defaults)

        for(String key : filteredConfig.keySet())
            if(MapUtils.isMap(filteredConfig[key]))
                merged[key] = merge(filteredConfig[key], null, defaults[key])
            else if(filteredConfig[key] != null)
                merged[key] = filteredConfig[key]
            // else: keep defaults value and omit null values from config
        return merged
    }

    @NonCPS
<<<<<<< HEAD
    def static merge(Map configs, Map configKeys, Map defaults = [:]) {
        Map merged = [:]
        merged.putAll(defaults)
        if(configs != null)
            for(String key : configKeys.keySet()){
                if(isMap(configKeys[key])){
                    merged[key] = merge(configs[key], configKeys[key], defaults[key])
                }else{
                    if(configs[key] != null)
                        merged[key] = configs[key]
                }
            }
        return merged
    }

    @NonCPS
    def static merge(Map parameters, List parameterKeys, Map configurationMap, List configurationKeys, Map defaults=[:]){
        Map merged = merge(configurationMap, configurationKeys, defaults)
        merged.putAll(filterByKeyAndNull(parameters, parameterKeys))

=======
    def static merge(
        Map parameters, List parameterKeys,
        Map configuration, List configurationKeys,
        Map defaults=[:]
    ){
        Map merged
        merged = merge(configuration, configurationKeys, defaults)
        merged = merge(parameters, parameterKeys, merged)
>>>>>>> 157c9cac
        return merged
    }

    @NonCPS
    def static mergeDeepStructure(Map parameters, Map parameterKeys, Map configuration, Map configurationKeys, Map defaults=[:]){
        Map merged = [:]
        merged.putAll(defaults)
        merged = merge(configuration, configurationKeys, merged)
        merged = merge(parameters, parameterKeys, merged)
        return merged
    }

    @NonCPS
    def static mergeWithPipelineData(Map parameters, List parameterKeys,
                            Map pipelineDataMap,
                            Map configurationMap, List configurationKeys,
                            Map stepDefaults=[:]
    ){
        Map merged
        merged = merge(configurationMap, configurationKeys, stepDefaults)
        merged = merge(pipelineDataMap, null, merged)
        merged = merge(parameters, parameterKeys, merged)

        return merged
    }
<<<<<<< HEAD

    @NonCPS
    private static filterByKeyAndNull(Map map, List keys) {
        Map filteredMap = map.findAll {
            if(it.value == null){
                return false
            }
            return true
        }

        if(keys == null) {
            return filteredMap
        }

        return filteredMap.subMap(keys)
    }

    @NonCPS
    def static isMap(object){
        return object in Map
    }
=======
>>>>>>> 157c9cac
}<|MERGE_RESOLUTION|>--- conflicted
+++ resolved
@@ -22,28 +22,6 @@
     }
 
     @NonCPS
-<<<<<<< HEAD
-    def static merge(Map configs, Map configKeys, Map defaults = [:]) {
-        Map merged = [:]
-        merged.putAll(defaults)
-        if(configs != null)
-            for(String key : configKeys.keySet()){
-                if(isMap(configKeys[key])){
-                    merged[key] = merge(configs[key], configKeys[key], defaults[key])
-                }else{
-                    if(configs[key] != null)
-                        merged[key] = configs[key]
-                }
-            }
-        return merged
-    }
-
-    @NonCPS
-    def static merge(Map parameters, List parameterKeys, Map configurationMap, List configurationKeys, Map defaults=[:]){
-        Map merged = merge(configurationMap, configurationKeys, defaults)
-        merged.putAll(filterByKeyAndNull(parameters, parameterKeys))
-
-=======
     def static merge(
         Map parameters, List parameterKeys,
         Map configuration, List configurationKeys,
@@ -52,7 +30,6 @@
         Map merged
         merged = merge(configuration, configurationKeys, defaults)
         merged = merge(parameters, parameterKeys, merged)
->>>>>>> 157c9cac
         return merged
     }
 
@@ -78,28 +55,4 @@
 
         return merged
     }
-<<<<<<< HEAD
-
-    @NonCPS
-    private static filterByKeyAndNull(Map map, List keys) {
-        Map filteredMap = map.findAll {
-            if(it.value == null){
-                return false
-            }
-            return true
-        }
-
-        if(keys == null) {
-            return filteredMap
-        }
-
-        return filteredMap.subMap(keys)
-    }
-
-    @NonCPS
-    def static isMap(object){
-        return object in Map
-    }
-=======
->>>>>>> 157c9cac
 }